--- conflicted
+++ resolved
@@ -8,7 +8,6 @@
 	"errors"
 	"fmt"
 	"log/slog"
-	"slices"
 	"strings"
 	"sync"
 
@@ -82,11 +81,11 @@
 		}
 		maps.Merge(c.values, values)
 
-		// Merged to empty map to convert to lower case.
 		provider := &provider{
 			loader: loader,
 			values: make(map[string]any),
 		}
+		// Merged to empty map to convert to lower case.
 		maps.Merge(provider.values, values)
 		c.providers = append(c.providers, provider)
 
@@ -157,9 +156,9 @@
 
 	errChan := make(chan error, len(c.providers))
 	for _, provider := range c.providers {
-		if _, ok := provider.loader.(Watcher); ok {
-			provider := provider
-
+		provider := provider
+
+		if watcher, ok := provider.loader.(Watcher); ok {
 			waitGroup.Add(1)
 			go func() {
 				defer waitGroup.Done()
@@ -190,25 +189,14 @@
 
 					slog.Info(
 						"Configuration has been changed.",
-<<<<<<< HEAD
-						"loader", provider.watcher,
+						"loader", watcher,
 					)
 				}
 
-				slog.Info("Watching configuration change.", "loader", provider.watcher)
-				if err := provider.watcher.Watch(ctx, onChange); err != nil {
+				slog.Info("Watching configuration change.", "loader", watcher)
+				if err := watcher.Watch(ctx, onChange); err != nil {
 					errChan <- fmt.Errorf("watch configuration change: %w", err)
 					cancel()
-=======
-						"provider", provider.loader,
-					)
-				}
-				if watcher, ok := provider.loader.(Watcher); ok {
-					if err := watcher.Watch(ctx, onChange); err != nil {
-						errChan <- fmt.Errorf("watch configuration change: %w", err)
-						cancel()
-					}
->>>>>>> de809bb4
 				}
 			}()
 		}
@@ -293,61 +281,4 @@
 	}
 
 	return nil
-}
-
-// Explain provides information about how Config resolve each value  from loaders for the given path.
-// The path is case-insensitive.
-func (c *Config) Explain(path string, opts ...ExplainOption) string {
-	option := &explainOptions{
-		valueFormatter: func(path string, loader Loader, value any) string {
-			return fmt.Sprint(value)
-		},
-	}
-	for _, opt := range opts {
-		opt(option)
-	}
-
-	explanation := &strings.Builder{}
-	c.explain(explanation, path, sub(c.values, strings.ToLower(path), c.delimiter), *option)
-
-	return explanation.String()
-}
-
-func (c *Config) explain(explanation *strings.Builder, path string, value any, option explainOptions) {
-	if values, ok := value.(map[string]any); ok {
-		for k, v := range values {
-			c.explain(explanation, path+c.delimiter+k, v, option)
-		}
-	}
-
-	var loaders []loaderValue
-	for _, provider := range c.providers {
-		if v := sub(provider.values, path, c.delimiter); v != nil {
-			loaders = append(loaders, loaderValue{provider.loader, v})
-		}
-	}
-	slices.Reverse(loaders)
-
-	if len(loaders) == 0 {
-		_, _ = fmt.Fprintf(explanation, "%s has no configuration", path)
-
-		return
-	}
-	_, _ = fmt.Fprintf(explanation, "%s has value [%s] is loaded by %v.\n",
-		path, option.valueFormatter(path, loaders[0].loader, loaders[0].value), loaders[0].loader,
-	)
-	if len(loaders) > 1 {
-		_, _ = fmt.Fprintf(explanation, "Here are other value(loader)s:\n")
-		for _, loader := range loaders[1:] {
-			_, _ = fmt.Fprintf(explanation, "  - %s(%v)\n",
-				option.valueFormatter(path, loader.loader, loader.value), loader.loader,
-			)
-		}
-	}
-	explanation.WriteString("\n")
-}
-
-type loaderValue struct {
-	loader Loader
-	value  any
 }